--- conflicted
+++ resolved
@@ -36,16 +36,11 @@
   last_T_odom_lidar_begin = gtsam::Pose3();
   last_T_odom_lidar_end = gtsam::Pose3();
 
-<<<<<<< HEAD
   // Note: voxel resolution is the container leaf resolution for the iVox search
   // structure and not related to DynamicPointCloudIntegratorParams::voxel_resolution.
   // Likewise, the insertion distance threshold is not
   // DynamicPointCloudIntegratorParams::min_distance
   target_ivox.reset(new iVox(1, 0.05, 100));
-=======
-  // TODO: why are params not used here? why is this hardcoded?
-  target_ivox.reset(new iVox(1.0, 0.05, 100));
->>>>>>> 2e917c84
 
   voxelgrid_thread = std::thread([this] { voxelgrid_task(); });
 }
